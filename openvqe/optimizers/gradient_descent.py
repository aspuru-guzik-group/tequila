--- conflicted
+++ resolved
@@ -26,14 +26,8 @@
 
     def __call__(self, objective: Objective, initial_values=None):
 
-<<<<<<< HEAD
-        simulator = self.simulator
-        if isinstance(simulator, type):
-            simulator = simulator()
+        simulator = self.initialize_simulator(samples=self.samples)
         simulator.set_compile_flag(False)
-=======
-        simulator = self.initialize_simulator(samples=self.samples)
->>>>>>> 81fbac96
 
         angles = initial_values
         if angles is None:
@@ -59,16 +53,15 @@
                     dE[k] = simulator.measure_objective(objective=dOi, samples=self.samples)
             angles = self.update_parameters(parameters=angles, energy=E, gradient=dE)
 
-<<<<<<< HEAD
             O.update_parameters(parameters=angles)
             for dOi in dO.values():
                 dOi.update_parameters(parameters=angles)
-=======
+
             if self.save_history:
                 self.history.energies.append(E)
                 self.history.gradients.append(dE)
                 self.history.angles.append(angles)
             objective.update_parameters(parameters=angles)
->>>>>>> 81fbac96
+
 
         return E, angles