--- conflicted
+++ resolved
@@ -103,39 +103,6 @@
             file.write(result)
     return result
 
-<<<<<<< HEAD
-def export_to_pdf(circuit: QCircuit, filename):
-    export_to(circuit=circuit, filename=filename, filetype="pdf")
-
-def export_to(circuit: QCircuit, filename, filetype="pdf"):
-    if not system_has_qpic:
-        raise Exception("You need qpic in order to export circuits to pdfs ---\n pip install qpic")
-    if not system_has_pdflatex:
-        raise Exception("You need pdflatex in order to export circuits to pdfs")
-
-    filename_qpic = None
-    if isinstance(circuit, str):
-        filename_qpic = circuit
-
-    if filename_qpic is None:
-        export_to_qpic(circuit, filename=filename)
-        filename_qpic = filename + ".qpic"
-
-    subprocess.call(["qpic", str(filename_qpic), "-f", "{}".format(filetype)])
-    return
-
-
-if __name__ == "__main__":
-    circuit = gates.X(0) + gates.H(1) + gates.X(target=0, control=1) + gates.Ry(target=0, control=1,
-                                                                                angle="\\theta") + gates.X(target=2,
-                                                                                                           control=[0,
-                                                                                                                    1])
-    string = export_to_qpic(circuit)
-
-    print(string)
-
-    export_to_pdf(circuit, filename="test", keep_qpic=True, keep_tex=True)
-=======
 def export_to(circuit: QCircuit,
               filename: str,
               always_use_generators:bool=True,
@@ -177,5 +144,4 @@
                    group_together=group_together,
                    qubit_names=qubit_names, *args, **kwargs)
     if ftype != "qpic":
-        subprocess.call(["qpic", "{}.qpic".format(fname), "-f", ftype])
->>>>>>> 039ba297
+        subprocess.call(["qpic", "{}.qpic".format(fname), "-f", ftype])