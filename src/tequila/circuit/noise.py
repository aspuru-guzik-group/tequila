--- conflicted
+++ resolved
@@ -27,7 +27,6 @@
     'multicontrol': 'multicontrol'
 }
 
-<<<<<<< HEAD
 noises_available=['bit flip','phase flip','phase damp','amplitude damp','phase-amplitude damp','depolarizing']
 krausses=['bit flip','phase flip','phase damp','amplitude damp','phase-amplitude damp','depolarizing']
 
@@ -39,17 +38,6 @@
         'amplitude damp':1,
         'phase-amplitude damp':2,
         'depolarizing':1
-=======
-
-class Noise():
-    prob_length = {
-        'bit flip': 1,
-        'phase flip': 1,
-        'phase damp': 1,
-        'amplitude damp': 1,
-        'phase-amplitude damp': 2,
-        'depolarizing': 1
->>>>>>> 0fd0fb72
     }
 
     @property
@@ -60,7 +48,6 @@
     def level(self):
         return self._level
 
-<<<<<<< HEAD
     def __init__(self,name:str,probs:typing.List[float],level:int):
         probs=list_assignement(probs)
         if name not in noises_available:
@@ -78,36 +65,13 @@
         back=self.name
         back+=' on ' + str(self._level) + ' qubit gates'
         back+=', probs = ' +str(self.probs)
-=======
-    def __init__(self, name: str, probs: typing.List[float], level: int, form: str = 'kraus'):
-        probs = list_assignement(probs)
-        self._name = name
-        self._level = int(level)
-        assert len(probs) == self.prob_length[name]
-        if form == 'kraus':
-            assert sum(probs) <= 1.
-        if form == 'depolarizing':
-            assert sum(probs) <= 1.
-        self.probs = list_assignement(probs)
-
-    def __str__(self):
-        back = self.name
-        back += ' on ' + str(self._level) + 'qubit gates'
-        back += ', probs = ' + str(self.probs)
->>>>>>> 0fd0fb72
         return back
 
     @staticmethod
     def from_dict(d):
-<<<<<<< HEAD
         if type(d) is dict:
             return QuantumNoise(**d)
         elif type(d) is QuantumNoise:
-=======
-        if isinstance(d, dict):
-            return Noise(**d)
-        elif isinstance(d, Noise):
->>>>>>> 0fd0fb72
             return d
         else:
             raise TequilaException('object provided in neither a dictionary nor a QuantumNoise.')
@@ -115,33 +79,20 @@
 
 class NoiseModel():
 
-<<<<<<< HEAD
     def __init__(self, noises: typing.List[typing.Union[dict, QuantumNoise]]=None):
-=======
-    def __init__(self, noises: typing.List[typing.Union[dict, Noise]] = None):
->>>>>>> 0fd0fb72
         if noises is None:
             self.noises = []
         else:
-<<<<<<< HEAD
             self.noises=[QuantumNoise.from_dict(d) for d in list_assignement(noises)]
-
 
     def __str__(self):
         back='NoiseModel with: \n'
-=======
-            self.noises = [Noise.from_dict(d) for d in list_assignement(noises)]
-
-    def __str__(self):
-        back = ''
->>>>>>> 0fd0fb72
         for noise in self.noises:
             back += str(noise)
             back += ',\n'
         return back
 
     def __add__(self, other):
-<<<<<<< HEAD
         new=NoiseModel()
         new.noises+=self.noises
         if type(other) is dict:
@@ -149,26 +100,13 @@
         elif type(other) is QuantumNoise:
             new.noises.append(other)
         elif hasattr(other,'noises'):
-=======
-        new = NoiseModel()
-        new.noises += self.noises
-        if isinstance(other, dict):
-            new.noises += Noise.from_dict(other)
-        elif hasattr(other, 'noises'):
->>>>>>> 0fd0fb72
             new.noises.extend(copy.copy(other.noises))
         return new
 
     def __iadd__(self, other):
-<<<<<<< HEAD
         if type(other) is dict:
             self.noises+=QuantumNoise.from_dict(other)
         elif hasattr(other,'noises'):
-=======
-        if isinstance(other, dict):
-            self.noises += Noise.from_dict(other)
-        elif hasattr(other, 'noises'):
->>>>>>> 0fd0fb72
             self.noises.extend(copy.copy(other.noises))
         return self
 
@@ -194,7 +132,6 @@
     def wrap_noise(other):
         return NoiseModel(noises=other)
 
-<<<<<<< HEAD
 def BitFlip(p:float,level:int):
     '''
     Returns a NoiseModel with a krauss map corresponding to application of pauli X with likelihood p.
@@ -309,34 +246,4 @@
 
     '''
     new = NoiseModel.wrap_noise(QuantumNoise(name='depolarizing', probs=list_assignement(p), level=level))
-=======
-
-def BitFlip(p: float, level: int):
-    new = NoiseModel.wrap_noise(Noise(name='bit flip', probs=list_assignement(p), level=level))
-    return new
-
-
-def PhaseFlip(p: float, level: int):
-    new = NoiseModel.wrap_noise(Noise(name='phase flip', probs=list_assignement(p), level=level))
-    return new
-
-
-def PhaseDamp(p: float, level: int):
-    new = NoiseModel.wrap_noise(Noise(name='phase damp', probs=list_assignement(p), level=level))
-    return new
-
-
-def AmplitudeDamp(p: float, level: int):
-    new = NoiseModel.wrap_noise(Noise(name='amplitude damp', probs=list_assignement(p), level=level))
-    return new
-
-
-def PhaseAmplitudeDamp(p1: float, p2: float, level: int):
-    new = NoiseModel.wrap_noise(Noise(name='phase-amplitude damp', probs=list_assignement([p1, p2]), level=level))
-    return new
-
-
-def DepolarizingError(p: float, level: int):
-    new = NoiseModel.wrap_noise(Noise(name='depolarizing', probs=list_assignement(p), level=level, form='depolarizing'))
->>>>>>> 0fd0fb72
     return new