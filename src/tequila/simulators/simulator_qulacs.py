--- conflicted
+++ resolved
@@ -334,7 +334,6 @@
         circuit.add_gate(qulacs_gate)
 
     def add_measurement(self, gate, circuit, *args, **kwargs):
-<<<<<<< HEAD
         """
         Add a measurement operation to a circuit.
         Parameters
@@ -350,9 +349,6 @@
         -------
         None
         """
-        measurements = {t: qulacs.gate.Measurement(t, t) for t in gate.target}
-=======
->>>>>>> 8698ac5a
         if hasattr(self, "measurements"):
             for key in gate.target:
                 if key in self.measurements:
