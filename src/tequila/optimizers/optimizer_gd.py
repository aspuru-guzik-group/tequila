--- conflicted
+++ resolved
@@ -54,13 +54,9 @@
                  samples: int = None,
                  backend: str = None,
                  noise: NoiseModel = None,
-<<<<<<< HEAD
-                 reset_history: bool = True, *args, **kwargs) -> GDReturnType:
-=======
                  reset_history: bool = True,
                  method_options: dict = None,
                  *args,**kwargs) -> GDReturnType:
->>>>>>> 6f16423e
         """
         Optimizes with a variation of gradient descent and gives back the optimized angles
         Get the optimized energies over the history
@@ -78,8 +74,6 @@
         :return: tuple of optimized energy ,optimized angles and scipy output
         """
 
-<<<<<<< HEAD
-=======
         if method_options is not None and 'jac' in method_options and method_options['jac'].lower() in ['2-point', 'numerical']:
             use_2_point=True
             if 'eps' in method_options:
@@ -93,7 +87,6 @@
         else:
             use_2_point=False
 
->>>>>>> 6f16423e
         if self.save_history and reset_history:
             self.reset_history()
 
@@ -115,12 +108,6 @@
         if not qng:
             g_list = []
             for k in active_angles.keys():
-<<<<<<< HEAD
-                g = grad(objective, k)
-                g_comp = compile(objective=g, variables=initial_values, backend=backend,
-                                 noise=noise, samples=samples)
-                g_list.append(g_comp)
-=======
                 if use_2_point:
 
                     if 'func' in method_options:
@@ -145,7 +132,6 @@
                     g_comp = compile(objective=g,variables=initial_values, backend=backend,
                                      noise_model=noise,samples=samples)
                     g_list.append(g_comp)
->>>>>>> 6f16423e
 
             gradients = CallableVector(g_list)
         else:
@@ -490,9 +476,5 @@
                      stop_count=stop_count,
                      backend=backend, initial_values=initial_values,
                      variables=variables, noise=noise,
-<<<<<<< HEAD
-                     samples=samples, *args, **kwargs)
-=======
                      method_options=method_options,
-                     samples=samples,*args,**kwargs)
->>>>>>> 6f16423e
+                     samples=samples,*args,**kwargs)